--- conflicted
+++ resolved
@@ -49,13 +49,8 @@
   "black == 24.4.2",
   "frequenz-repo-config[lib] == 0.9.2",
   "markdown-callouts == 0.4.0",
-<<<<<<< HEAD
-  "markdown-svgbob == 202112.1022",
+  "markdown-svgbob == 202406.1023",
   "mike == 2.1.2",
-=======
-  "markdown-svgbob == 202406.1023",
-  "mike == 2.1.1",
->>>>>>> 2efdedcd
   "mkdocs-gen-files == 0.5.0",
   "mkdocs-include-markdown-plugin == 6.2.1",
   "mkdocs-literate-nav == 0.6.1",
